{
  "sources": {
    "apt": {
      "locked_version": "2.1.2"
    },
    "rsyslog": {
      "locked_version": "1.8.0"
    },
    "sudo": {
      "locked_version": "2.2.0"
    },
    "deis": {
<<<<<<< HEAD
      "locked_version": "0.1.0"
=======
      "locked_version": "0.1.1",
      "git": "https://github.com/opdemand/deis-cookbook.git",
      "ref": "84fcc96899a0240ec3062c02e203a4d74905fc80"
>>>>>>> ec4899c9
    }
  }
}<|MERGE_RESOLUTION|>--- conflicted
+++ resolved
@@ -10,13 +10,7 @@
       "locked_version": "2.2.0"
     },
     "deis": {
-<<<<<<< HEAD
-      "locked_version": "0.1.0"
-=======
-      "locked_version": "0.1.1",
-      "git": "https://github.com/opdemand/deis-cookbook.git",
-      "ref": "84fcc96899a0240ec3062c02e203a4d74905fc80"
->>>>>>> ec4899c9
+      "locked_version": "0.1.1"
     }
   }
 }