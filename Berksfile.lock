--- conflicted
+++ resolved
@@ -10,9 +10,6 @@
       "locked_version": "2.3.0"
     },
     "deis": {
-<<<<<<< HEAD
-      "locked_version": "0.4.1"
-=======
       "locked_version": "0.5.0",
       "git": "https://github.com/opdemand/deis-cookbook.git",
       "ref": "21a179de94ad7d82f84f43bc8b9a9a12c2568c60"
@@ -61,7 +58,6 @@
     },
     "sysctl": {
       "locked_version": "0.3.5"
->>>>>>> 9cacbac5
     }
   }
 }