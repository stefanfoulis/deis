<<<<<<< HEAD
build:
	vagrant ssh -c 'cd share/cache && sudo docker build -t deisreleases/cache-v0.8.0 .'
=======
include ../includes.mk
>>>>>>> 58a4db7d

build:
	$(call ssh_all,'cd share/cache && sudo docker build -t deis/cache .')

install: check-fleet
	$(FLEETCTL) load systemd/*

uninstall: check-fleet stop
	$(FLEETCTL) unload systemd/*
	$(FLEETCTL) destroy systemd/*

start: check-fleet
	$(FLEETCTL) start -no-block systemd/*

stop: check-fleet
	$(FLEETCTL) stop -block-attempts=600 systemd/*

restart: stop start

run: install start

clean: uninstall
	$(call ssh_all,'sudo docker rm -f deis-cache')

full-clean: clean
<<<<<<< HEAD
	vagrant ssh -c 'sudo docker rmi deisreleases/cache-v0.8.0'
=======
	$(call ssh_all,'sudo docker rmi deis/cache')
>>>>>>> 58a4db7d
<|MERGE_RESOLUTION|>--- conflicted
+++ resolved
@@ -1,9 +1,4 @@
-<<<<<<< HEAD
-build:
-	vagrant ssh -c 'cd share/cache && sudo docker build -t deisreleases/cache-v0.8.0 .'
-=======
 include ../includes.mk
->>>>>>> 58a4db7d
 
 build:
 	$(call ssh_all,'cd share/cache && sudo docker build -t deis/cache .')
@@ -29,8 +24,4 @@
 	$(call ssh_all,'sudo docker rm -f deis-cache')
 
 full-clean: clean
-<<<<<<< HEAD
-	vagrant ssh -c 'sudo docker rmi deisreleases/cache-v0.8.0'
-=======
-	$(call ssh_all,'sudo docker rmi deis/cache')
->>>>>>> 58a4db7d
+	$(call ssh_all,'sudo docker rmi deis/cache')